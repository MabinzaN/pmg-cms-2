--- conflicted
+++ resolved
@@ -41,11 +41,7 @@
     sudo("supervisorctl stop pmg_cms")
     with virtualenv():
         sudo('newrelic-admin run-program python %s/rebuild_db.py' % env.project_dir)
-<<<<<<< HEAD
-        sudo("supervisorctl start pmg_cms")
-=======
     sudo("supervisorctl start pmg_cms")
->>>>>>> dae889c7
 
 def copy_db():
     local("pg_dump -dpmg -Upmg --clean --no-owner --no-privileges > pmg.sql")
@@ -101,12 +97,6 @@
         if run("test -d %s/env" % env.project_dir).failed:
             # create virtualenv
             sudo('virtualenv --no-site-packages %s/env' % env.project_dir)
-<<<<<<< HEAD
-=======
-    # install the necessary Python packages
-    with virtualenv():
-        sudo('pip install -r %s/requirements/production.txt' % env.project_dir)
->>>>>>> dae889c7
 
     # install nginx
     sudo('apt-get -y install nginx')

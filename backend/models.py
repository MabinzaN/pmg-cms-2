--- conflicted
+++ resolved
@@ -4,17 +4,14 @@
 from dateutil.relativedelta import relativedelta
 from dateutil import tz
 import logging
-<<<<<<< HEAD
 import os
-=======
-from flask import url_for
->>>>>>> 1ce753d3
 
 from sqlalchemy import desc, Index, func, sql
 from sqlalchemy.orm import backref
 from sqlalchemy.event import listen
 from sqlalchemy import UniqueConstraint
 
+from flask import url_for
 from flask.ext.security import UserMixin, RoleMixin, \
     Security, SQLAlchemyUserDatastore
 from flask.ext.sqlalchemy import models_committed
@@ -373,12 +370,8 @@
 
     def to_dict(self, include_related=False):
         tmp = serializers.model_to_dict(self, include_related=include_related)
-<<<<<<< HEAD
         tmp['code'] = self.code
-=======
-        tmp['code'] = self.get_code()
         tmp['url'] = url_for('resource_list', resource='bill', resource_id=self.id, _external=True)
->>>>>>> 1ce753d3
         return tmp
 
     def __unicode__(self):
@@ -552,28 +545,24 @@
     __mapper_args__ = {
         'polymorphic_identity': 'plenary'
     }
-<<<<<<< HEAD
     _content_type = 'hansard'
-=======
+
     def to_dict(self, include_related=False):
         tmp = super(Hansard, self).to_dict(include_related=include_related)
         tmp['url'] = url_for('resource_list', resource='hansard', resource_id=self.id, _external=True)
         return tmp
->>>>>>> 1ce753d3
 
 
 class Briefing(WithBodyContent, Event):
     __mapper_args__ = {
         'polymorphic_identity': 'media-briefing'
     }
-<<<<<<< HEAD
     _content_type = 'briefing'
-=======
+
     def to_dict(self, include_related=False):
         tmp = super(Briefing, self).to_dict(include_related=include_related)
         tmp['url'] = url_for('resource_list', resource='briefing', resource_id=self.id, _external=True)
         return tmp
->>>>>>> 1ce753d3
 
 
 class BillIntroduction(Event):
@@ -641,10 +630,10 @@
 
     def to_dict(self, include_related=False):
         tmp = serializers.model_to_dict(self, include_related=include_related)
+        tmp['url'] = url_for('resource_list', resource='member', resource_id=self.id, _external=True)
 
         if tmp['profile_pic_url']:
             tmp['profile_pic_url'] = STATIC_HOST + tmp['profile_pic_url']
-<<<<<<< HEAD
 
         if tmp['pa_link']:
             link = tmp['pa_link']
@@ -652,9 +641,6 @@
                 link = 'http://www.pa.org.za' + link
             tmp['pa_url'] = link
 
-=======
-        tmp['url'] = url_for('resource_list', resource='member', resource_id=self.id, _external=True)
->>>>>>> 1ce753d3
         return tmp
 
 

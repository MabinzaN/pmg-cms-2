--- conflicted
+++ resolved
@@ -100,12 +100,7 @@
 api_resources = {
     "committee": db.session.query(Organisation) \
         .filter_by(type='committee') \
-<<<<<<< HEAD
         .order_by(Organisation.house_id, Organisation.name),
-=======
-        .order_by(Organisation.parent_id, Organisation.name),
-
->>>>>>> ee36b64a
     "committee-meeting": db.session.query(Event) \
         .filter(EventType.name=='committee-meeting') \
         .order_by(desc(Event.date)),

--- conflicted
+++ resolved
@@ -460,7 +460,6 @@
 
 .search-filter {
   width: 100%;
-<<<<<<< HEAD
 }
 
 .search-box {
@@ -481,6 +480,4 @@
   h2 {
     margin-top: 5px;
   }
-=======
->>>>>>> e3edcb46
 }
--- conflicted
+++ resolved
@@ -1,4 +1,3 @@
-<<<<<<< HEAD
 .committee-nav {
   ul {
     li {
@@ -9,15 +8,6 @@
   }
 }
 
-.committee-list {
-  h3 {
-    margin-top:0;
-    margin-left:25px;
-  }
-
-  ul {
-    list-style:none;
-=======
 .committees-list {
   margin-top:20px;
 
@@ -25,7 +15,6 @@
     list-style:none;
     padding-left:15px;
 
->>>>>>> 81561a03
     li {
       margin:3px 0;
 

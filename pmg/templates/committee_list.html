--- conflicted
+++ resolved
@@ -22,7 +22,6 @@
     </ul>
   </nav>
 
-<<<<<<< HEAD
   <div class="committee-search row">
     <div class="col-md-4 col-xs-12">
       <p>
@@ -35,19 +34,6 @@
     </div>
   </div>
 
-  <div class="row tab-content committee-list">
-    <div class="col-xs-12 tab-pane active" id="na">
-      <ul>
-        {% for committee in committees %}
-          {% if committee.house.id == 3 and not committee.ad_hoc %}
-            <li>
-              <a href="{{ url_for('committee_detail', committee_id=committee.id) }}">{{ committee.name }}</a>
-              {% if committee.premium %}
-                <span class="premium"><i class="fa fa-star"></i> <span class="text">Premium</span></span>
-              {% endif %}
-            </li>
-          {% endif %}
-=======
   <div class="row tab-content committees-list">
     <div class="col-xs-12 tab-pane active row" id="na">
         {% for column in reg_committees.nat|slice(2) %}
@@ -63,7 +49,6 @@
             {% endfor %}
           </ul>
         </div>
->>>>>>> 81561a03
         {% endfor %}
     </div>
     <div class="col-xs-12 tab-pane row" id="ncp">

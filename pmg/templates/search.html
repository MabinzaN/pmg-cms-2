{% extends "base.html" %}

{% block title %}Search results | PMG{% endblock %}

{% block page %}

<div class="row search-box">
  <div class="col-sm-6 col-sm-offset-3">
    <form class="search-page-form pull-right" role="search" action="/search">
      <div class="input-group">
        <input type="text" class="form-control" name="q" placeholder="Search for committee meetings, bills, ministers, schedules and documents" value="{{q}}">
        <span class="input-group-btn">
          <input type="submit" class="btn btn-success" onclick="form.submit()" value="Search" />
        </span>
      </div>
    </form>
  </div>
</div>

<div class="row"> 
  <div class="col-sm-3">
    {% block top_links %}
      <div class="hidden-xs">
        <h4>Refine your search</h4>
      </div>
      <form>
        <input type="hidden" name="q" value="{{ q }}">
        <input type="hidden" name="filter[start_date]" value="{{ filters.start_date }}">
        <input type="hidden" name="filter[end_date]" value="{{ filters.end_date }}">
        <input type="hidden" name="filter[type]" value="{{ filters.type }}">
        {% include 'committee_select.html' %}
      </form>

      <div class="panel visible-xs visible-sm">
        <a class="btn btn-primary form-control" type="button" data-toggle="collapse" href="#filter">
          Refine your search <span class="caret"></span>
        </a>
        <div id="filter" class="panel-collapse collapse">
          <div class="panel-body">
            {% include "_filter_type_options.html" %}
            {% include "_filter_year_options.html" %}
          </div>
        </div>
      </div>

      <div class="list-group hidden-xs hidden-sm">
        {% include "_filter_type_options.html" %}
      </div>

      <div class="list-group hidden-xs hidden-sm">
        {% include "_filter_year_options.html" %}
      </div>
    {% endblock %}
  </div>

<<<<<<< HEAD
  <div class="col-sm-9">
    
    {% include "_create_alert.html" %}

        <table class="table table-striped table-bordered">
          {% for result in search.results %}
          <tr>
            <td>
              {% include result._type + '_stub.html' %}
            </td>
          </tr>
          {% endfor %}
        </table>
=======
  <div class="col-xs-12 col-md-9">
    <h5>Total Results: {{ search.hits }}</h5>

    <ul class="list-unstyled item-list search-list">
      {% for result in search.results %}
      <li>
        {% include result._type + '_stub.html' %}
      </li>
      {% endfor %}
    </ul>
>>>>>>> e3edcb46

    {% include 'pagination.html' %}
  </div>
</div>


{% endblock %}
<|MERGE_RESOLUTION|>--- conflicted
+++ resolved
@@ -53,23 +53,9 @@
     {% endblock %}
   </div>
 
-<<<<<<< HEAD
   <div class="col-sm-9">
     
     {% include "_create_alert.html" %}
-
-        <table class="table table-striped table-bordered">
-          {% for result in search.results %}
-          <tr>
-            <td>
-              {% include result._type + '_stub.html' %}
-            </td>
-          </tr>
-          {% endfor %}
-        </table>
-=======
-  <div class="col-xs-12 col-md-9">
-    <h5>Total Results: {{ search.hits }}</h5>
 
     <ul class="list-unstyled item-list search-list">
       {% for result in search.results %}
@@ -78,7 +64,6 @@
       </li>
       {% endfor %}
     </ul>
->>>>>>> e3edcb46
 
     {% include 'pagination.html' %}
   </div>
